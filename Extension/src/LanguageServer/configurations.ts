--- conflicted
+++ resolved
@@ -18,11 +18,7 @@
 import escapeStringRegExp = require('escape-string-regexp');
 import * as jsonc from 'jsonc-parser';
 import * as nls from 'vscode-nls';
-<<<<<<< HEAD
 import { setTimeout } from 'timers';
-=======
-import which = require('which');
->>>>>>> 4e482869
 
 nls.config({ messageFormat: nls.MessageFormat.bundle, bundleFormat: nls.BundleFormat.standalone })();
 const localize: nls.LocalizeFunc = nls.loadMessageBundle();
